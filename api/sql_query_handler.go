//  Copyright (c) 2017-2018 Uber Technologies, Inc.
//
// Licensed under the Apache License, Version 2.0 (the "License");
// you may not use this file except in compliance with the License.
// You may obtain a copy of the License at
//
//     http://www.apache.org/licenses/LICENSE-2.0
//
// Unless required by applicable law or agreed to in writing, software
// distributed under the License is distributed on an "AS IS" BASIS,
// WITHOUT WARRANTIES OR CONDITIONS OF ANY KIND, either express or implied.
// See the License for the specific language governing permissions and
// limitations under the License.

package api

import (
	"github.com/uber/aresdb/query"
	queryCom "github.com/uber/aresdb/query/common"
	"github.com/uber/aresdb/utils"
<<<<<<< HEAD
	"time"
=======
	"net/http"
>>>>>>> 1839c863
)

// HandleSQL swagger:route POST /query/sql querySQL
// query in SQL
//
// Consumes:
//    - application/json
//    - application/hll
//
// Produces:
//    - application/json
//
// Responses:
//    default: errorResponse
//        200: aqlResponse
//        400: aqlResponse
func (handler *QueryHandler) HandleSQL(w http.ResponseWriter, r *http.Request) {
	sqlRequest := SQLRequest{Device: -1}

	var err error
	var duration time.Duration
	var qc *query.AQLQueryContext
	var statusCode int
	defer func() {
		var errStr string
		if err != nil {
			errStr = err.Error()
		}

		if statusCode == http.StatusOK {
			utils.GetQueryLogger().With(
				"error", errStr,
				"request", sqlRequest,
				"duration", duration,
				"statusCode", statusCode,
				"context", qc,
				"headers", r.Header,
			).Info("Query succeeded")
		} else {
			utils.GetQueryLogger().With(
				"error", errStr,
				"request", sqlRequest,
				"duration", duration,
				"statusCode", statusCode,
				"context", qc,
				"headers", r.Header,
			).Error("Query finished with error")
		}

	}()

	if err = ReadRequest(r, &sqlRequest); err != nil {
		RespondWithBadRequest(w, err)
		return
	}

	// for options only, to reuse handleQuery
	aqlRequest := AQLRequest{
		Device:                sqlRequest.Device,
		Verbose:               sqlRequest.Verbose,
		Debug:                 sqlRequest.Debug,
		Profiling:             sqlRequest.Profiling,
		DeviceChoosingTimeout: sqlRequest.DeviceChoosingTimeout,
<<<<<<< HEAD
		Accept: sqlRequest.Accept,
		Origin: sqlRequest.Origin,
=======
		Accept:                sqlRequest.Accept,
		Origin:                sqlRequest.Origin,
		Body: query.AQLRequest{
			Queries: aqlQueries,
		},
>>>>>>> 1839c863
	}

	requestResponseWriter := getSingleResponseWriter(aqlRequest.Accept == ContentTypeHyperLogLog)

	queryTimer := utils.GetRootReporter().GetTimer(utils.QueryLatency)
	start := utils.Now()
	if sqlRequest.Body.Query != "" {
		var parsedAQLQuery *query.AQLQuery
		parsedAQLQuery, err = query.Parse(sqlRequest.Body.Query, utils.GetLogger())
		if err != nil {
			RespondWithBadRequest(w, err)
			return
		}
		qc, statusCode = handleQuery(handler.memStore, handler.deviceManager, aqlRequest, *parsedAQLQuery)
		if aqlRequest.Verbose > 0 {
			requestResponseWriter.ReportQueryContext(qc)
		}
		if qc.Error != nil {
			requestResponseWriter.ReportError(qc.Query.Table, qc.Error, statusCode)
		} else {
			requestResponseWriter.ReportResult(qc)
			qc.ReleaseHostResultsBuffers()
			utils.GetRootReporter().GetChildCounter(map[string]string{
				"table": qc.Query.Table,
			}, utils.QuerySucceeded).Inc(1)
		}
	}
	duration = utils.Now().Sub(start)
	queryTimer.Record(duration)
	requestResponseWriter.Respond(w)
	statusCode = requestResponseWriter.GetStatusCode()
}

func getSingleResponseWriter(returnHLL bool) SingleQueryResponseWriter {
	if returnHLL {
		return NewHLLSingleQueryResponseWriter()
	}
	return NewJSONSingleQueryResponseWriter()
}

// SingleQueryResponseWriter defines the interface to write query result and error to final response.
type SingleQueryResponseWriter interface {
	ReportError(table string, err error, statusCode int)
	ReportQueryContext(*query.AQLQueryContext)
	ReportResult(*query.AQLQueryContext)
	Respond(w http.ResponseWriter)
	GetStatusCode() int
}

// JSONMultiQueryResponseWriter writes query result as json.
type JSONSingleQueryResponseWriter struct {
	response struct {
		Result     queryCom.AQLQueryResult `json:"result"`
		Err        error `json:"error,omitempty"`
		Qc         *query.AQLQueryContext `json:"context,omitempty"`
	}

	statusCode int
}

// NewJSONSingleQueryResponseWriter creates a new JSONMultiQueryResponseWriter.
func NewJSONSingleQueryResponseWriter() SingleQueryResponseWriter {
	return &JSONSingleQueryResponseWriter{
		statusCode: http.StatusOK,
	}
}

// ReportError writes the error of the query to the response.
func (w *JSONSingleQueryResponseWriter) ReportError(table string, err error, statusCode int) {
	// Usually larger status code means more severe problem.
	if statusCode > w.statusCode {
		w.statusCode = statusCode
	}
	w.response.Err = err
	utils.GetRootReporter().GetChildCounter(map[string]string{
		"table": table,
	}, utils.QueryFailed).Inc(1)
}

// ReportQueryContext writes the query context to the response.
func (w *JSONSingleQueryResponseWriter) ReportQueryContext(qc *query.AQLQueryContext) {
	w.response.Qc = qc
}

// ReportResult writes the query result to the response.
func (w *JSONSingleQueryResponseWriter) ReportResult(qc *query.AQLQueryContext) {
	qc.Results = qc.Postprocess()
	if qc.Error != nil {
		w.ReportError(qc.Query.Table, qc.Error, http.StatusInternalServerError)
	}
	w.response.Result = qc.Results
}

// Respond writes the final response into ResponseWriter.
func (w *JSONSingleQueryResponseWriter) Respond(rw http.ResponseWriter) {
	RespondJSONObjectWithCode(rw, w.statusCode, w.response)
}

// GetStatusCode returns the status code written into response.
func (w *JSONSingleQueryResponseWriter) GetStatusCode() int {
	return w.statusCode
}

// HLLMultiQueryResponseWriter writes query result as application/hll. For more inforamtion, please refer to
// https://github.com/uber/aresdb/wiki/HyperLogLog.
type HLLSingleQueryResponseWriter struct {
	response   *query.HLLQueryResults
	statusCode int
}

// NewHLLSingleQueryResponseWriter creates a new HLLMultiQueryResponseWriter.
func NewHLLSingleQueryResponseWriter() SingleQueryResponseWriter {
	w := HLLSingleQueryResponseWriter{
		response:   query.NewHLLQueryResults(),
		statusCode: http.StatusOK,
	}
	return &w
}

// ReportError writes the error of the query to the response.
func (w *HLLSingleQueryResponseWriter) ReportError(table string, err error, statusCode int) {
	if statusCode > w.statusCode {
		w.statusCode = statusCode
	}
	w.response.WriteError(err)
}

// ReportQueryContext writes the query context to the response. Since the format of application/hll is not
// designed for human reading, we will ignore storing query context in response for now.
func (w *HLLSingleQueryResponseWriter) ReportQueryContext(qc *query.AQLQueryContext) {
}

// ReportResult writes the query result to the response.
func (w *HLLSingleQueryResponseWriter) ReportResult(qc *query.AQLQueryContext) {
	w.response.WriteResult(qc.HLLQueryResult)
}

// Respond writes the final response into ResponseWriter.
func (w *HLLSingleQueryResponseWriter) Respond(rw http.ResponseWriter) {
	rw.Header().Set("Content-Type", ContentTypeHyperLogLog)
	RespondBytesWithCode(rw, w.statusCode, w.response.GetBytes())
}

// GetStatusCode returns the status code written into response.
func (w *HLLSingleQueryResponseWriter) GetStatusCode() int {
	return w.statusCode
}<|MERGE_RESOLUTION|>--- conflicted
+++ resolved
@@ -18,11 +18,8 @@
 	"github.com/uber/aresdb/query"
 	queryCom "github.com/uber/aresdb/query/common"
 	"github.com/uber/aresdb/utils"
-<<<<<<< HEAD
 	"time"
-=======
 	"net/http"
->>>>>>> 1839c863
 )
 
 // HandleSQL swagger:route POST /query/sql querySQL
@@ -86,16 +83,8 @@
 		Debug:                 sqlRequest.Debug,
 		Profiling:             sqlRequest.Profiling,
 		DeviceChoosingTimeout: sqlRequest.DeviceChoosingTimeout,
-<<<<<<< HEAD
 		Accept: sqlRequest.Accept,
 		Origin: sqlRequest.Origin,
-=======
-		Accept:                sqlRequest.Accept,
-		Origin:                sqlRequest.Origin,
-		Body: query.AQLRequest{
-			Queries: aqlQueries,
-		},
->>>>>>> 1839c863
 	}
 
 	requestResponseWriter := getSingleResponseWriter(aqlRequest.Accept == ContentTypeHyperLogLog)
